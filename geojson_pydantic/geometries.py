--- conflicted
+++ resolved
@@ -1,12 +1,7 @@
 """pydantic models for GeoJSON Geometry objects."""
 
 import abc
-<<<<<<< HEAD
-import json
-from typing import Any, Dict, Iterator, List, Type, TypeVar, Union
-=======
 from typing import Any, Dict, Iterator, List, Union
->>>>>>> 6a323022
 
 from pydantic import BaseModel, Field, ValidationError, validator
 from pydantic.error_wrappers import ErrorWrapper
@@ -22,46 +17,15 @@
 )
 
 
-<<<<<<< HEAD
-class GeoInterfaceMixin:
-    """Geo interface mixin class"""
-
-    @property
-    def __geo_interface__(self) -> Dict[str, Any]:
-        """GeoJSON-like protocol for geo-spatial (GIS) vector data."""
-        result = self.dict()  # type: ignore [attr-defined]
-        if "bbox" in result and result["bbox"] is None:
-            del result["bbox"]
-        return result
-
-
-T = TypeVar("T", bound="_GeometryBase")
-
-
-class _GeometryBase(BaseModel, GeoInterfaceMixin, abc.ABC):
-=======
 class _GeometryBase(BaseModel, abc.ABC):
->>>>>>> 6a323022
     """Base class for geometry models"""
 
     type: str
     coordinates: Any
 
-<<<<<<< HEAD
-    @classmethod
-    def validate(cls: Type[T], value: Any) -> T:
-        try:
-            value = json.loads(value)
-        except TypeError:
-            try:
-                return cls(**value.dict())
-            except (AttributeError, ValidationError):
-                pass
-=======
     @property
     def __geo_interface__(self) -> Dict[str, Any]:
         """GeoJSON-like protocol for geo-spatial (GIS) vector data.
->>>>>>> 6a323022
 
         ref: https://gist.github.com/sgillies/2217756#__geo_interface
         """
@@ -272,7 +236,7 @@
 
         ref: https://gist.github.com/sgillies/2217756#__geo_interface
         """
-        geometries = []
+        geometries: List[Dict[str, Any]] = []
         for geom in self.geometries:
             geometries.append(geom.__geo_interface__)
 
