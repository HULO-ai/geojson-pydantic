"""pydantic models for GeoJSON Feature objects."""

<<<<<<< HEAD
from typing import Dict, Generic, List, Optional, TypeVar, Union
=======
import json
from typing import Any, Dict, Generic, List, Optional, TypeVar, Union
>>>>>>> 65ffd231

from pydantic import Field, validator
from pydantic.generics import GenericModel

from geojson_pydantic.geometries import Geometry, GeometryCollection
from geojson_pydantic.types import BBox

Props = TypeVar("Props", bound=Dict)
Geom = TypeVar("Geom", bound=Optional[Union[Geometry, GeometryCollection]])


class Feature(GenericModel, Generic[Geom, Props]):
    """Feature Model"""

    type: str = Field("Feature", const=True)
    geometry: Geom = None
    properties: Optional[Props]
    id: Optional[str]
    bbox: Optional[BBox] = None

    class Config:
        """Model configuration."""

        use_enum_values = True

    @validator("geometry", pre=True, always=True)
    def set_geometry(cls, v):
        """set geometry from geo interface or input"""
        if hasattr(v, "__geo_interface__"):
            return v.__geo_interface__
        return v

<<<<<<< HEAD
=======
    @property
    def __geo_interface__(self) -> Dict[str, Any]:
        """GeoJSON-like protocol for geo-spatial (GIS) vector data.

        ref: https://gist.github.com/sgillies/2217756#__geo_interface
        """
        geo: Dict[str, Any] = {
            "type": self.type,
            "geometry": self.geometry.__geo_interface__
            if self.geometry is not None
            else None,
        }
        if self.bbox:
            geo["bbox"] = self.bbox

        if self.id:
            geo["id"] = self.id

        if self.properties:
            geo["properties"] = self.properties

        return geo

    @classmethod
    def validate(cls, value):
        """Validate input."""
        try:
            value = json.loads(value)
        except TypeError:
            try:
                return cls(**value.dict())
            except (AttributeError, ValidationError):
                pass

        return cls(**value)

>>>>>>> 65ffd231

class FeatureCollection(GenericModel, Generic[Geom, Props]):
    """FeatureCollection Model"""

    type: str = Field("FeatureCollection", const=True)
    features: List[Feature[Geom, Props]]
    bbox: Optional[BBox]

    def __iter__(self):
        """iterate over features"""
        return iter(self.features)

    def __len__(self):
        """return features length"""
        return len(self.features)

    def __getitem__(self, index):
        """get feature at a given index"""
<<<<<<< HEAD
        return self.features[index]
=======
        return self.features[index]

    @property
    def __geo_interface__(self) -> Dict[str, Any]:
        """GeoJSON-like protocol for geo-spatial (GIS) vector data.

        ref: https://gist.github.com/sgillies/2217756#__geo_interface
        """
        features = []
        for feat in self.features:
            features.append(feat.__geo_interface__)

        geo: Dict[str, Any] = {"type": self.type, "features": features}
        if self.bbox:
            geo["bbox"] = self.bbox

        return geo

    @classmethod
    def validate(cls, value):
        """Validate input."""
        try:
            value = json.loads(value)
        except TypeError:
            try:
                return cls(**value.dict())
            except (AttributeError, ValidationError):
                pass

        return cls(**value)
>>>>>>> 65ffd231
<|MERGE_RESOLUTION|>--- conflicted
+++ resolved
@@ -1,11 +1,6 @@
 """pydantic models for GeoJSON Feature objects."""
 
-<<<<<<< HEAD
-from typing import Dict, Generic, List, Optional, TypeVar, Union
-=======
-import json
 from typing import Any, Dict, Generic, List, Optional, TypeVar, Union
->>>>>>> 65ffd231
 
 from pydantic import Field, validator
 from pydantic.generics import GenericModel
@@ -38,8 +33,6 @@
             return v.__geo_interface__
         return v
 
-<<<<<<< HEAD
-=======
     @property
     def __geo_interface__(self) -> Dict[str, Any]:
         """GeoJSON-like protocol for geo-spatial (GIS) vector data.
@@ -63,20 +56,6 @@
 
         return geo
 
-    @classmethod
-    def validate(cls, value):
-        """Validate input."""
-        try:
-            value = json.loads(value)
-        except TypeError:
-            try:
-                return cls(**value.dict())
-            except (AttributeError, ValidationError):
-                pass
-
-        return cls(**value)
-
->>>>>>> 65ffd231
 
 class FeatureCollection(GenericModel, Generic[Geom, Props]):
     """FeatureCollection Model"""
@@ -95,9 +74,6 @@
 
     def __getitem__(self, index):
         """get feature at a given index"""
-<<<<<<< HEAD
-        return self.features[index]
-=======
         return self.features[index]
 
     @property
@@ -114,18 +90,4 @@
         if self.bbox:
             geo["bbox"] = self.bbox
 
-        return geo
-
-    @classmethod
-    def validate(cls, value):
-        """Validate input."""
-        try:
-            value = json.loads(value)
-        except TypeError:
-            try:
-                return cls(**value.dict())
-            except (AttributeError, ValidationError):
-                pass
-
-        return cls(**value)
->>>>>>> 65ffd231
+        return geo