--- conflicted
+++ resolved
@@ -1,9 +1,6 @@
 import pytest
 from pydantic import ValidationError
 
-<<<<<<< HEAD
-from geojson_pydantic.geometries import LineString, Point, Polygon
-=======
 from geojson_pydantic.geometries import (
     Point,
     MultiPoint,
@@ -13,7 +10,6 @@
     MultiPolygon,
     parse_geometry_obj,
 )
->>>>>>> d963150d
 
 
 @pytest.mark.parametrize("coordinates", [(1, 2), (1, 2, 3), (1.0, 2.0)])
